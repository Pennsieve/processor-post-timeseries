--- conflicted
+++ resolved
@@ -38,13 +38,8 @@
             for chunk_start in range(contiguous_start, contiguous_end, self.chunk_size):
                 chunk_end = min(contiguous_end, chunk_start + self.chunk_size)
 
-<<<<<<< HEAD
                 start_time = reader.get_timestamp(chunk_start)
                 end_time = reader.get_timestamp(chunk_end - 1)
-=======
-                start_time = reader.timestamps[chunk_start]
-                end_time = reader.timestamps[chunk_end - 1]
->>>>>>> 86338ad9
 
                 for channel_index in range(len(reader.channels)):
                     chunk = reader.get_chunk(channel_index, chunk_start, chunk_end)
