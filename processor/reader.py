--- conflicted
+++ resolved
@@ -40,11 +40,7 @@
 
         self._channels = None
 
-<<<<<<< HEAD
     def _compute_sampling_rate(self):
-=======
-    def _compute_sampling_rate_and_timestamps(self):
->>>>>>> 86338ad9
         """
         Computes and stores the sampling rate.
 
@@ -64,43 +60,23 @@
             self._has_explicit_timestamps = True
             sampling_rate = self.electrical_series.rate
 
-<<<<<<< HEAD
             sample_size = min(10000, self.num_samples)
             sample_timestamps = self.electrical_series.timestamps[:sample_size]
             inferred_sampling_rate = infer_sampling_rate(sample_timestamps)
 
             error = abs(inferred_sampling_rate - sampling_rate) * (1.0 / sampling_rate)
             if error > 0.02:
-                raise Exception("Inferred rate from timestamps ({inferred_rate:.4f}) does not match given rate ({given_rate:.4f})." \
-                        .format(inferred_rate=inferred_sampling_rate, given_rate=sampling_rate))
-            self._sampling_rate = sampling_rate
-
-        # if only the rate is given, timestamps will be computed on-demand
-        elif self.electrical_series.rate:
-            self._sampling_rate = self.electrical_series.rate
-            self._has_explicit_timestamps = False
-=======
-            inferred_sampling_rate = infer_sampling_rate(timestamps)
-            error = abs(inferred_sampling_rate - sampling_rate) * (1.0 / sampling_rate)
-            if error > 0.02:
-                # error is greater than 2%
                 raise Exception(
                     "Inferred rate from timestamps ({inferred_rate:.4f}) does not match given rate ({given_rate:.4f}).".format(
                         inferred_rate=inferred_sampling_rate, given_rate=sampling_rate
                     )
                 )
-
-        # if only the rate is given, calculate the timestamps for the samples
-        # using the given number of samples (size of the data)
-        if self.electrical_series.rate:
-            sampling_rate = self.electrical_series.rate
-            timestamps = np.linspace(0, self.num_samples / sampling_rate, self.num_samples, endpoint=False)
-
-        # if only the timestamps are given, calculate the sampling rate using the timestamps
-        if self.electrical_series.timestamps:
-            timestamps = self.electrical_series.timestamps
-            sampling_rate = round(infer_sampling_rate(self._timestamps))
->>>>>>> 86338ad9
+            self._sampling_rate = sampling_rate
+
+        # if only the rate is given, timestamps will be computed on-demand
+        elif self.electrical_series.rate:
+            self._sampling_rate = self.electrical_series.rate
+            self._has_explicit_timestamps = False
 
         # if only the timestamps are given, calculate the sampling rate using a sample of timestamps
         elif self.electrical_series.timestamps is not None:
@@ -146,15 +122,11 @@
     @property
     def channels(self):
         if not self._channels:
-<<<<<<< HEAD
-            channels = list()
+            channels = []
 
             start_timestamp = self.get_timestamp(0)
             end_timestamp = self.get_timestamp(self.num_samples - 1)
 
-=======
-            channels = []
->>>>>>> 86338ad9
             for index, electrode in enumerate(self.electrical_series.electrodes):
                 name = ""
                 if isinstance(electrode, DataFrame):
@@ -171,26 +143,14 @@
                     group_name = group_name.iloc[0]
 
                 channels.append(
-<<<<<<< HEAD
-                        # convert start / end to microseconds to maintain precision
-                        TimeSeriesChannel(
-                            index = index,
-                            name = name,
-                            rate = self.sampling_rate,
-                            start = start_timestamp * 1e6,
-                            end = end_timestamp * 1e6,
-                            group = group_name
-                        )
-=======
                     # convert start / end to microseconds to maintain precision
                     TimeSeriesChannel(
                         index=index,
                         name=name,
                         rate=self.sampling_rate,
-                        start=self.timestamps[0] * 1e6,  # safe access gaurenteed by initialization assertions
-                        end=self.timestamps[-1] * 1e6,
+                        start=start_timestamp * 1e6,
+                        end=end_timestamp * 1e6,
                         group=group_name,
->>>>>>> 86338ad9
                     )
                 )
 
@@ -239,17 +199,9 @@
 
             prev_timestamp = batch_timestamps[-1]
 
-<<<<<<< HEAD
         boundaries.append(self.num_samples)
 
         for i in range(len(boundaries) - 1):
-=======
-        boundaries = np.concatenate(
-            ([0], (np.diff(self.timestamps) > gap_threshold).nonzero()[0] + 1, [len(self.timestamps)])
-        )
-
-        for i in np.arange(len(boundaries) - 1):
->>>>>>> 86338ad9
             yield boundaries[i], boundaries[i + 1]
 
     def get_chunk(self, channel_index, start=None, end=None):
